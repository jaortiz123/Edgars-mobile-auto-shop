version: '3.8'
services:
  backend:
    build: ./backend
    command: npm run dev
    volumes:
      - ./backend:/app
      - /app/node_modules
    ports:
      - "5001:5000"
<<<<<<< HEAD
    env_file:
      - ./.env
=======
    environment:
      DATABASE_URL: ${DATABASE_URL}
      REDIS_URL: ${REDIS_URL}
>>>>>>> 29875750
    depends_on:
      db:
        condition: service_healthy
      redis:
        condition: service_healthy

  frontend:
    build: ./frontend
    command: npm run dev -- --host
    volumes:
      - ./frontend:/app
      - /app/node_modules
    ports:
      - "5173:5173"
<<<<<<< HEAD
    env_file:
      - ./.env
=======
>>>>>>> 29875750
    depends_on:
      - backend

  db:
    image: postgres:15-alpine
    restart: always
    ports:
      - "5432:5432"
    volumes:
      - postgres_data:/var/lib/postgresql/data
      - ./database/init.sql:/docker-entrypoint-initdb.d/init.sql
    environment:
      POSTGRES_USER: ${POSTGRES_USER}
      POSTGRES_PASSWORD: ${POSTGRES_PASSWORD}
      POSTGRES_DB: ${POSTGRES_DB}
    healthcheck:
      test: ["CMD-SHELL", "pg_isready -U ${POSTGRES_USER} -d ${POSTGRES_DB}"]
      interval: 5s
      timeout: 5s
      retries: 5

  redis:
    image: redis:7-alpine
    restart: always
    healthcheck:
      test: ["CMD", "redis-cli", "ping"]
      interval: 5s
      timeout: 5s
      retries: 5

volumes:
  postgres_data:<|MERGE_RESOLUTION|>--- conflicted
+++ resolved
@@ -1,4 +1,5 @@
 version: '3.8'
+
 services:
   backend:
     build: ./backend
@@ -8,14 +9,8 @@
       - /app/node_modules
     ports:
       - "5001:5000"
-<<<<<<< HEAD
     env_file:
       - ./.env
-=======
-    environment:
-      DATABASE_URL: ${DATABASE_URL}
-      REDIS_URL: ${REDIS_URL}
->>>>>>> 29875750
     depends_on:
       db:
         condition: service_healthy
@@ -30,11 +25,8 @@
       - /app/node_modules
     ports:
       - "5173:5173"
-<<<<<<< HEAD
     env_file:
       - ./.env
-=======
->>>>>>> 29875750
     depends_on:
       - backend
 
