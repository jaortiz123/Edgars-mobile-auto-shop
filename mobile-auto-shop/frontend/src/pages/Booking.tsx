import { useState, useCallback } from 'react'
import { useForm } from 'react-hook-form'
import { z } from 'zod'
import { zodResolver } from '@hookform/resolvers/zod'
import { useQuery } from '@tanstack/react-query'
import { useNavigate } from 'react-router-dom'
import {
  serviceAPI,
  customerAPI,
  appointmentAPI,
  type Service,
} from '../services/api'

const schema = z.object({
  name: z.string().min(1, 'Required'),
  phone: z.string().optional(),
  email: z.string().email().optional(),
  address: z.string().min(1, 'Required'),
  date: z.string().min(1, 'Required'),
  time: z.string().min(1, 'Required'),
  notes: z.string().optional(),
})

type FormValues = z.infer<typeof schema>

export default function Booking() {
  const navigate = useNavigate()
  const { data: services } = useQuery<Service[]>({
    queryKey: ['services'],
    queryFn: async () => {
      const { data } = await serviceAPI.getAll()
      return data
    },
  })

  const [step, setStep] = useState(1)
  const [serviceId, setServiceId] = useState<number | null>(null)
<<<<<<< HEAD
  const selectService = useCallback((id: number) => {
    setServiceId(id)
    setStep(2)
  }, [])
  const goBack = useCallback(() => setStep(1), [])
=======
>>>>>>> 129b353b
  const [isLoading, setIsLoading] = useState(false)
  const {
    register,
    handleSubmit,
    formState: { errors },
  } = useForm<FormValues>({ resolver: zodResolver(schema) })

  const onSubmit = useCallback(async (values: FormValues) => {
    if (!serviceId) return
    setIsLoading(true)
    try {
      const { data: customer } = await customerAPI.create({
        name: values.name,
        phone: values.phone,
        email: values.email,
        address: values.address,
      })
      const { data: appointment } = await appointmentAPI.create({
        customer_id: customer.id,
        vehicle_id: null,
        service_id: serviceId,
        scheduled_date: values.date,
        scheduled_time: values.time,
        location_address: values.address,
        notes: values.notes,
      })
      navigate('/confirmation', { state: { appointment } })
    } catch (e) {
      alert('An error occurred.')
    } finally {
      setIsLoading(false)
    }
<<<<<<< HEAD
  }, [serviceId, navigate])
=======
  }
>>>>>>> 129b353b

  return (
    <div className="max-w-xl mx-auto">
      {step === 1 && (
        <div>
          <h3 className="mb-4 text-xl font-semibold">Select Service</h3>
          <ul className="space-y-2">
            {services?.map((s: Service) => (
              <li key={s.id}>
                <button
                  onClick={() => selectService(s.id)}
                  className="w-full rounded border p-3 text-left hover:bg-gray-100"
                >
                  {s.name}
                </button>
              </li>
            ))}
          </ul>
        </div>
      )}
      {step === 2 && (
        <form onSubmit={handleSubmit(onSubmit)} className="space-y-4">
          <div>
            <label className="block text-sm font-medium">Name</label>
            <input {...register('name')} className="mt-1 w-full border p-2" />
            {errors.name && <p className="text-sm text-red-600">{errors.name.message}</p>}
          </div>
          <div>
            <label className="block text-sm font-medium">Phone</label>
            <input {...register('phone')} className="mt-1 w-full border p-2" />
            {errors.phone && <p className="text-sm text-red-600">{errors.phone.message}</p>}
          </div>
          <div>
            <label className="block text-sm font-medium">Email</label>
            <input {...register('email')} className="mt-1 w-full border p-2" />
            {errors.email && <p className="text-sm text-red-600">{errors.email.message}</p>}
          </div>
          <div>
            <label className="block text-sm font-medium">Address</label>
            <input {...register('address')} className="mt-1 w-full border p-2" />
            {errors.address && <p className="text-sm text-red-600">{errors.address.message}</p>}
          </div>
          <div className="flex gap-2">
            <div className="flex-1">
              <label className="block text-sm font-medium">Date</label>
              <input type="date" {...register('date')} className="mt-1 w-full border p-2" />
              {errors.date && <p className="text-sm text-red-600">{errors.date.message}</p>}
            </div>
            <div className="flex-1">
              <label className="block text-sm font-medium">Time</label>
              <input type="time" {...register('time')} className="mt-1 w-full border p-2" />
              {errors.time && <p className="text-sm text-red-600">{errors.time.message}</p>}
            </div>
          </div>
          <div>
            <label className="block text-sm font-medium">Notes</label>
            <textarea {...register('notes')} className="mt-1 w-full border p-2" />
          </div>
          <div className="flex justify-between">
            <button type="button" className="rounded bg-gray-200 px-3 py-2" onClick={goBack}>
              Back
            </button>
            <button
              type="submit"
              disabled={isLoading}
              className="rounded bg-blue-600 px-4 py-2 text-white disabled:opacity-50"
            >
              {isLoading ? 'Submitting...' : 'Submit'}
            </button>
          </div>
        </form>
      )}
    </div>
  )
}<|MERGE_RESOLUTION|>--- conflicted
+++ resolved
@@ -1,15 +1,15 @@
-import { useState, useCallback } from 'react'
-import { useForm } from 'react-hook-form'
-import { z } from 'zod'
-import { zodResolver } from '@hookform/resolvers/zod'
-import { useQuery } from '@tanstack/react-query'
-import { useNavigate } from 'react-router-dom'
+import { useState, useCallback } from 'react';
+import { useForm } from 'react-hook-form';
+import { z } from 'zod';
+import { zodResolver } from '@hookform/resolvers/zod';
+import { useQuery } from '@tanstack/react-query';
+import { useNavigate } from 'react-router-dom';
 import {
   serviceAPI,
   customerAPI,
   appointmentAPI,
   type Service,
-} from '../services/api'
+} from '../services/api';
 
 const schema = z.object({
   name: z.string().min(1, 'Required'),
@@ -19,47 +19,48 @@
   date: z.string().min(1, 'Required'),
   time: z.string().min(1, 'Required'),
   notes: z.string().optional(),
-})
+});
 
-type FormValues = z.infer<typeof schema>
+type FormValues = z.infer<typeof schema>;
 
 export default function Booking() {
-  const navigate = useNavigate()
+  const navigate = useNavigate();
   const { data: services } = useQuery<Service[]>({
     queryKey: ['services'],
     queryFn: async () => {
-      const { data } = await serviceAPI.getAll()
-      return data
+      const { data } = await serviceAPI.getAll();
+      return data;
     },
-  })
+  });
 
-  const [step, setStep] = useState(1)
-  const [serviceId, setServiceId] = useState<number | null>(null)
-<<<<<<< HEAD
+  const [step, setStep] = useState(1);
+  const [serviceId, setServiceId] = useState<number | null>(null);
+  
+  // This is the correct, resolved code block
   const selectService = useCallback((id: number) => {
-    setServiceId(id)
-    setStep(2)
-  }, [])
-  const goBack = useCallback(() => setStep(1), [])
-=======
->>>>>>> 129b353b
-  const [isLoading, setIsLoading] = useState(false)
+    setServiceId(id);
+    setStep(2);
+  }, []); // Empty dependency array is correct here
+
+  const goBack = useCallback(() => setStep(1), []); // Empty dependency array is correct here
+
+  const [isLoading, setIsLoading] = useState(false);
   const {
     register,
     handleSubmit,
     formState: { errors },
-  } = useForm<FormValues>({ resolver: zodResolver(schema) })
+  } = useForm<FormValues>({ resolver: zodResolver(schema) });
 
   const onSubmit = useCallback(async (values: FormValues) => {
-    if (!serviceId) return
-    setIsLoading(true)
+    if (!serviceId) return;
+    setIsLoading(true);
     try {
       const { data: customer } = await customerAPI.create({
         name: values.name,
         phone: values.phone,
         email: values.email,
         address: values.address,
-      })
+      });
       const { data: appointment } = await appointmentAPI.create({
         customer_id: customer.id,
         vehicle_id: null,
@@ -68,18 +69,14 @@
         scheduled_time: values.time,
         location_address: values.address,
         notes: values.notes,
-      })
-      navigate('/confirmation', { state: { appointment } })
+      });
+      navigate('/confirmation', { state: { appointment } });
     } catch (e) {
-      alert('An error occurred.')
+      alert('An error occurred.');
     } finally {
-      setIsLoading(false)
+      setIsLoading(false);
     }
-<<<<<<< HEAD
-  }, [serviceId, navigate])
-=======
-  }
->>>>>>> 129b353b
+  }, [serviceId, navigate]); // This is the correct dependency array
 
   return (
     <div className="max-w-xl mx-auto">
@@ -153,5 +150,5 @@
         </form>
       )}
     </div>
-  )
+  );
 }