--- conflicted
+++ resolved
@@ -1,13 +1,11 @@
 /// <reference types="vite/client" />
 
 interface ImportMetaEnv {
-  readonly VITE_PUBLIC_API_URL: string
-<<<<<<< HEAD
-=======
-  readonly VITE_SENTRY_DSN?: string
->>>>>>> 9315ae21
+  readonly VITE_PUBLIC_API_URL: string;
+  // Optional environment variable for Sentry, if still needed
+  readonly VITE_SENTRY_DSN?: string;
 }
 
 interface ImportMeta {
-  readonly env: ImportMetaEnv
+  readonly env: ImportMetaEnv;
 }