--- conflicted
+++ resolved
@@ -40,12 +40,14 @@
     logger.info('Seeded fallback services');
   }
 }
+
 app.use(helmet());
 app.use(cors({ origin: 'http://localhost:5173', credentials: true }));
 app.use(morgan('combined', { stream: { write: msg => logger.info(msg.trim()) } }));
 app.use(express.json());
 app.use(cookieParser());
 app.use(rateLimit);
+
 app.use('/services', servicesRouter);
 app.use('/customers', csrf, customersRouter);
 app.use('/appointments', csrf, appointmentsRouter);
@@ -53,14 +55,13 @@
 app.use('/admin', adminRouter);
 app.use('/analytics', auth, analyticsRouter);
 app.use('/docs', docsRouter);
-<<<<<<< HEAD
+
 app.get('/csrf-token', csrf, (req, res) => {
   const token = req.csrfToken();
   res.cookie('XSRF-TOKEN', token);
   res.json({ csrfToken: token });
 });
-=======
->>>>>>> 32d55ffb
+
 app.get('/', (req, res) =>
   res.json({ status: 'Backend is live', timestamp: new Date().toISOString() })
 );
@@ -107,6 +108,7 @@
   await seedIfEmpty();
   res.json({ status: 'seeded' });
 });
+
 if (require.main === module) {
   app.listen(process.env.PORT || 3001, async () => {
     logger.info(`API listening on http://localhost:${process.env.PORT || 3001}`);
