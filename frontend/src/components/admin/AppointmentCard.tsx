import React, { useState, useEffect, useMemo, useCallback, useRef } from 'react';
import type { BoardCard } from '@/types/models';
import { useDrag } from 'react-dnd';
import { RefreshCw } from 'lucide-react';
import { getMinutesUntil, minutesPast, getCountdownText, isStartingSoon, isRunningLate, isOverdue } from '@/utils/time';
import ArrivalButton from './ArrivalButton';
import { markArrived } from '@/lib/api';
import { notifyLate, notifyOverdue, notifyArrival } from '@/services/notificationService';
import { 
  validateCardData, 
  parseAppointmentTime, 
  formatCardPrice, 
  createCardAriaLabel,
  withCardErrorBoundary,
  CardAccessibility,
  IntervalManager
} from '@/utils/cardRobustness';
import { safeAnimateCompletion } from '@/animations/completionAnimations';
import '@/styles/appointment-reminders.css';
import '@/styles/cardRobustness.css';
import '@/styles/completionAnimations.css';

interface AppointmentCardProps {
  card: BoardCard;
  onOpen: (id: string) => void;
  onMove: (id: string) => void;
  onQuickReschedule: (id: string) => void;
  isRescheduling?: boolean;
  onCompleteJob?: (id: string) => void;
  isCompleting?: boolean;
  onCardRemoved?: (id: string) => void;
}

export default function AppointmentCard({ 
  card, 
  onOpen, 
  onMove, 
  onQuickReschedule, 
  isRescheduling = false,
  onCompleteJob,
  isCompleting = false,
  onCardRemoved
}: AppointmentCardProps) {
  // Always call all hooks first to maintain hooks order
  const [minutesUntil, setMinutesUntil] = useState(0);
  const [hasArrived, setHasArrived] = useState(false);
  const [notifiedLate, setNotifiedLate] = useState(false);
  const [notifiedOverdue, setNotifiedOverdue] = useState(false);
  const [isLoading, setIsLoading] = useState(false);
  const [error, setError] = useState<string | null>(null);

  const intervalManagerRef = useRef<IntervalManager>(new IntervalManager());
  const cardRef = useRef<HTMLDivElement>(null);

  // Validate card data with error boundary
  const validatedCard = useMemo(() => {
    return withCardErrorBoundary(
      () => validateCardData(card),
      null,
      'Card validation failed'
    );
  }, [card]);

  // Safe appointment time parsing
  const appointmentTime = useMemo(() => {
    if (!validatedCard) return new Date();
    return parseAppointmentTime(validatedCard.start);
  }, [validatedCard]);
  
  // Enhanced urgency level calculation
  const getUrgencyLevel = useCallback(() => {
    if (!validatedCard) return 'normal';
    return withCardErrorBoundary(
      () => {
        if (!validatedCard.start) return 'normal';
        if (validatedCard.urgency === 'urgent' || isOverdue(appointmentTime)) return 'urgent';
        if (validatedCard.urgency === 'soon' || isRunningLate(appointmentTime)) return 'soon';
        return 'normal';
      },
      'normal',
      'Error determining urgency level'
    );
  }, [validatedCard, appointmentTime]);
  
  const urgencyLevel = useMemo(() => getUrgencyLevel(), [getUrgencyLevel]);

  // Enhanced ARIA label
  const ariaLabel = useMemo(() => {
    if (!validatedCard) return 'Invalid appointment';
    return createCardAriaLabel(validatedCard, urgencyLevel, minutesUntil);
  }, [validatedCard, urgencyLevel, minutesUntil]);

  // Drag functionality
  const [{ isDragging }, drag] = useDrag(() => ({
    type: 'card',
    item: { 
      id: validatedCard?.id || '', 
      status: validatedCard?.status || 'SCHEDULED', 
      position: validatedCard?.position || 0 
    },
    collect: (monitor) => ({
      isDragging: monitor.isDragging(),
    }),
  }), [validatedCard]);

  // Connect drag to ref
  drag(cardRef);

  // Event handlers with useCallback
  const handleCardClick = useCallback(() => {
    if (!validatedCard) return;
    withCardErrorBoundary(() => onOpen(validatedCard.id), undefined, 'Error opening card');
  }, [onOpen, validatedCard]);

  const handleMoveClick = useCallback((e: React.MouseEvent) => {
    e.stopPropagation();
    if (!validatedCard) return;
    withCardErrorBoundary(() => onMove(validatedCard.id), undefined, 'Error moving card');
  }, [onMove, validatedCard]);

  const handleQuickReschedule = useCallback(() => {
    if (!validatedCard) return;
    withCardErrorBoundary(() => onQuickReschedule(validatedCard.id), undefined, 'Error rescheduling card');
  }, [onQuickReschedule, validatedCard]);

  const handleMarkArrived = useCallback(async () => {
    if (!validatedCard || isLoading) return;

    setIsLoading(true);
    setError(null);

    try {
      await markArrived(validatedCard.id);
      setHasArrived(true);        withCardErrorBoundary(
        () => notifyArrival(validatedCard.customerName, validatedCard.id),
        undefined,
        'Error sending arrival notification'
      );

      CardAccessibility.announceToScreenReader(
        `${validatedCard.customerName} has been marked as arrived`,
        'polite'
      );
    } catch (error) {
      console.error('Error marking arrived:', error);
      setError('Failed to mark as arrived. Please try again.');
      
      CardAccessibility.announceToScreenReader(
        'Failed to mark customer as arrived',
        'assertive'
      );
    } finally {
      setIsLoading(false);
    }
  }, [isLoading, validatedCard]);

  // Sprint 4A-T-001: Completion animation handler
  const handleCompleteJob = useCallback(async () => {
    if (!validatedCard || !onCompleteJob || isCompleting) return;

    try {
      // Start completion flow
      onCompleteJob(validatedCard.id);
      
      // Announce completion to screen readers
      CardAccessibility.announceToScreenReader(
        `Completing appointment for ${validatedCard.customerName}`,
        'polite'
      );
    } catch (error) {
      console.error('Error completing job:', error);
      setError('Failed to complete job. Please try again.');
      
      CardAccessibility.announceToScreenReader(
        'Failed to complete appointment',
        'assertive'
      );
    }
  }, [validatedCard, onCompleteJob, isCompleting]);

  // Sprint 4A-T-001: Handle completion animation when status changes to completed
  useEffect(() => {
    if (!validatedCard || !cardRef.current) return;
    
    if (validatedCard.status === 'COMPLETED') {
      safeAnimateCompletion(cardRef.current, () => {
        // Remove card from DOM after animation completes
        if (onCardRemoved) {
          onCardRemoved(validatedCard.id);
        }
      });
    }
  }, [validatedCard, onCardRemoved]);

  // Urgent notification flag
  const hasUrgentNotification = useMemo(() => {
    if (!validatedCard?.start) return false;
    return withCardErrorBoundary(
      () => isOverdue(appointmentTime) || (isRunningLate(appointmentTime) && !hasArrived),
      false,
      'Error determining urgent notification status'
    );
  }, [validatedCard?.start, appointmentTime, hasArrived]);

  // Initialize minutes until
  useEffect(() => {
    if (validatedCard) {
      setMinutesUntil(getMinutesUntil(appointmentTime));
    }
  }, [validatedCard, appointmentTime]);

  useEffect(() => {
    if (!validatedCard) return;

    const intervalManager = intervalManagerRef.current;
    
    const updateCardState = () => {
      withCardErrorBoundary(
        () => {
          const newMinutesUntil = getMinutesUntil(appointmentTime);
          setMinutesUntil(newMinutesUntil);

          // Check for running late notifications (only if not arrived)
          if (!hasArrived && validatedCard.start) {
            const minutes_past = minutesPast(appointmentTime);
            
            // Running late notification (10+ minutes past start)
            if (minutes_past > 10 && !notifiedLate) {
              notifyLate(validatedCard.customerName, validatedCard.id, minutes_past);
              setNotifiedLate(true);
            }
            
            // Overdue notification (30+ minutes past start)
            if (minutes_past > 30 && !notifiedOverdue) {
              notifyOverdue(validatedCard.customerName, validatedCard.id, minutes_past);
              setNotifiedOverdue(true);
            }
          }
        },
        undefined,
        'Error updating card state'
      );
    };

    // Initial update
    updateCardState();

    // Set up interval with memory-safe manager
    const intervalId = intervalManager.create(updateCardState, 60000);

    return () => {
      intervalManager.clear(intervalId);
    };
  }, [appointmentTime, validatedCard, hasArrived, notifiedLate, notifiedOverdue]);

  // Cleanup on unmount
  useEffect(() => {
    const intervalManager = intervalManagerRef.current;
    return () => {
      intervalManager.clearAll();
    };
  }, []);

  // Early return for invalid cards AFTER all hooks
  if (!validatedCard) {
    console.error('Invalid card data provided to AppointmentCard:', card);
    return (
      <div className="card-base p-4 bg-red-50 border-red-200">
        <div className="text-red-600 text-sm">
          Error: Invalid appointment data
        </div>
      </div>
    );
  }

  // Safe price formatting
  const formattedPrice = formatCardPrice(validatedCard.price);

  return (
    <div
      ref={cardRef}
      className={`appointment-card relative group ${isDragging ? 'opacity-50' : 'opacity-100'} ${
        hasUrgentNotification ? 'has-urgent-notification' : ''
      } ${isCompleting ? 'completing' : ''} ${
        validatedCard.status === 'COMPLETED' ? 'completed' : ''
      }`}
      data-testid={`appointment-card-${validatedCard.id}`}
    >
      <div
        className={`card-base w-full text-left cursor-pointer focus:outline-none focus:ring-2 focus:ring-blue-500 focus:ring-offset-2 ${
          hasUrgentNotification ? 'card-urgent' : ''
        } ${urgencyLevel === 'urgent' ? 'card-urgent' : urgencyLevel === 'soon' ? 'card-warning' : ''}`}
        data-card-id={validatedCard.id}
        data-testid={`board-card-${validatedCard.id}`}
        onClick={handleCardClick}
        aria-label={ariaLabel}
        aria-describedby={error ? `error-${validatedCard.id}` : undefined}
        role="button"
        tabIndex={0}
        onKeyDown={(e) => {
          if (e.key === 'Enter' || e.key === ' ') {
            e.preventDefault();
            handleCardClick();
          }
        }}
      >
        <div className="card-content">
          {/* Urgency Badge with enhanced accessibility */}
          {validatedCard.urgency && (
            <span 
              className={`urgency-badge ${urgencyLevel}`}
              aria-label={`${urgencyLevel} priority`}
              role="status"
            />
          )}
          
          <div className="flex items-center justify-between gap-sp-1">
<<<<<<< HEAD
            <div className="flex items-start gap-3">
              <TimeDisplay card={validatedCard} minutesUntil={minutesUntil} />
              <h3 className="text-fs-3 font-semibold text-gray-900">{validatedCard.customerName}</h3>
            </div>
          </div>
          <div className="text-fs-1 text-gray-600 mt-sp-1 font-normal">{validatedCard.vehicle}</div>
          {validatedCard.servicesSummary && (
            <div className="text-fs-1 text-gray-600 mt-sp-1 font-normal">{validatedCard.servicesSummary}</div>
          )}
          {formattedPrice && (
            <div className="text-fs-2 mt-sp-2 font-medium text-gray-900">
              {formattedPrice}
=======
<<<<<<< Current (Your changes)
            {/* Service as primary hero text */}
            <h3 className="text-lg font-bold text-gray-900 leading-tight">{validatedCard.servicesSummary || 'Service Details Missing'}</h3>
            {/* Price removed from prominent position - kept small/discrete below */}
=======
            <div className="flex items-start gap-3">
              <TimeDisplay card={validatedCard} minutesUntil={minutesUntil} />
              <h3 className="text-fs-3 font-semibold text-gray-900">{validatedCard.customerName}</h3>
>>>>>>> 947bf525
            </div>
>>>>>>> Incoming (Background Agent changes)
          </div>

          {/* Customer as secondary */}
          <div className="text-sm font-medium text-gray-600 mt-1">{validatedCard.customerName && validatedCard.customerName !== 'Unknown Customer' ? validatedCard.customerName : 'Walk-in Customer'}</div>

          {/* Vehicle as prominent (what Edgar is actually working on) */}
          <div className="text-sm font-semibold text-blue-700 mt-1">{validatedCard.vehicle && validatedCard.vehicle !== 'Unknown Vehicle' ? validatedCard.vehicle : 'Vehicle TBD'}</div>

          {/* Price small/discrete */}
          <div className="text-xs text-gray-500 mt-2">{formattedPrice ? formattedPrice : '$0.00'}</div>
          
          {/* Urgency Status Line with ARIA support */}
          {urgencyLevel !== 'normal' && (
            <div 
              className={`urgency-status ${urgencyLevel}`}
              role="status"
              aria-live="polite"
            >
              <span className={`urgency-icon ${urgencyLevel}`} aria-hidden="true" />
              {urgencyLevel === 'urgent' ? 'Urgent' : urgencyLevel === 'soon' ? 'Starting Soon' : ''}
            </div>
          )}
          
          {/* Live Countdown Timer with accessibility */}
          <div 
            className={`countdown mt-sp-2 ${
              !validatedCard.start ? 'normal' :
              isOverdue(appointmentTime) ? 'overdue' :
              isRunningLate(appointmentTime) ? 'running-late' :
              isStartingSoon(appointmentTime) ? 'starting-soon' :
              'normal'
            }`}
            role="timer"
            aria-live="polite"
            aria-label={`Appointment timing: ${getCountdownText(minutesUntil)}`}
          >
            <span className="live-indicator" aria-hidden="true" />
            {getCountdownText(minutesUntil)}
          </div>
          
          {/* Customer Arrived Check-in */}
          {!hasArrived && minutesUntil < 60 && minutesUntil > -30 && (
            <div className="mt-sp-2">
              <ArrivalButton 
                onClick={handleMarkArrived} 
                disabled={isLoading}
                aria-label={`Mark ${validatedCard.customerName} as arrived`}
              />
              {isLoading && (
                <span className="sr-only" aria-live="polite">
                  Marking customer as arrived...
                </span>
              )}
            </div>
          )}

          {/* Sprint 4A-T-001: Completion Button for in-progress appointments */}
          {validatedCard.status === 'IN_PROGRESS' && onCompleteJob && (
            <div className="mt-sp-2">
              <button
                onClick={(e) => {
                  e.stopPropagation();
                  handleCompleteJob();
                }}
                disabled={isCompleting}
                className={`w-full py-2 px-3 rounded-lg text-sm font-medium transition-colors ${
                  isCompleting 
                    ? 'bg-gray-300 text-gray-600 cursor-not-allowed' 
                    : 'bg-green-600 text-white hover:bg-green-700 focus:bg-green-700'
                }`}
                aria-label={`Complete appointment for ${validatedCard.customerName}`}
              >
                {isCompleting ? (
                  <>
                    <span className="inline-block animate-spin mr-2" aria-hidden="true">⟳</span>
                    Completing...
                  </>
                ) : (
                  <>
                    ✅ Complete Job
                  </>
                )}
              </button>
              {isCompleting && (
                <span className="sr-only" aria-live="polite">
                  Completing appointment...
                </span>
              )}
            </div>
          )}
          
          {/* Error display */}
          {error && (
            <div 
              id={`error-${validatedCard.id}`}
              className="mt-sp-2 text-red-600 text-fs-0"
              role="alert"
            >
              {error}
            </div>
          )}
          {/* Quick actions */}
          <QuickActions card={validatedCard} />
        </div>
      </div>
      
      {/* Move button with enhanced accessibility */}
      <button
        className="absolute top-sp-2 right-sp-2 text-fs-0 text-gray-500 focus:outline-none focus:ring-2 focus:ring-blue-500 rounded p-sp-1 hover:bg-gray-100 transition-colors"
        aria-label={`Move appointment for ${validatedCard.customerName} to different status`}
        onClick={handleMoveClick}
        tabIndex={0}
      >
        <span aria-hidden="true">⋮</span>
      </button>
      
      {/* Quick reschedule button with enhanced accessibility */}
      <button
        className={`absolute bottom-sp-2 right-sp-2 p-sp-1 text-white rounded-full opacity-0 group-hover:opacity-100 focus:opacity-100 transition-opacity focus:outline-none focus:ring-2 focus:ring-blue-300 ${
          isRescheduling 
            ? 'bg-gray-500 cursor-not-allowed' 
            : 'bg-blue-500 hover:bg-blue-600'
        }`}
        onClick={handleQuickReschedule}
        aria-label={`Quick reschedule appointment for ${validatedCard.customerName}`}
        tabIndex={0}
        disabled={isRescheduling}
      >
        <RefreshCw 
          className={`h-4 w-4 ${isRescheduling ? 'animate-spin' : ''}`} 
          aria-hidden="true" 
        />
        {isRescheduling && (
          <span className="sr-only">Rescheduling...</span>
        )}
      </button>
    </div>
  );
}

// TimeDisplay: prominent time badge for the card
const TimeDisplay = ({ card, minutesUntil }: { card: BoardCard; minutesUntil: number }) => {
  if (!card) return null;

  if (card.isOverdue && card.status === 'IN_PROGRESS') {
    return (
      <div className={"inline-flex items-center px-2 py-1 rounded-full text-xs font-medium border bg-red-100 text-red-800 border-red-200"}>
        <span className="mr-1">⚠️</span>
        {card.minutesLate}m overdue
      </div>
    );
  }

  if (typeof card.timeUntilStart === 'number' && card.timeUntilStart <= 30 && card.timeUntilStart > 0) {
    return (
      <div className={"inline-flex items-center px-2 py-1 rounded-full text-xs font-medium border bg-orange-100 text-orange-800 border-orange-200"}>
        <span className="mr-1">🕐</span>
        Starting in {card.timeUntilStart}m
      </div>
    );
  }

  if (card.scheduledTime && card.status === 'SCHEDULED') {
    return (
      <div className={"inline-flex items-center px-2 py-1 rounded-full text-xs font-medium border bg-blue-100 text-blue-800 border-blue-200"}>
        <span className="mr-1">📅</span>
        {card.scheduledTime}
      </div>
    );
  }

  if (card.status === 'IN_PROGRESS' && card.start) {
    const elapsed = Math.floor((Date.now() - new Date(card.start).getTime()) / 60000);
    return (
      <div className={"inline-flex items-center px-2 py-1 rounded-full text-xs font-medium border bg-green-100 text-green-800 border-green-200"}>
        <span className="mr-1">⚙️</span>
        {elapsed}m in progress
      </div>
    );
  }

  return null;
};

// QuickActions: context-aware quick action buttons
const QuickActions = ({ card }: { card: BoardCard }) => {
  const getActions = () => {
    if (card.isOverdue) {
      return [
        { label: 'Mark Started', action: 'start', urgent: true },
        { label: 'Contact Customer', action: 'contact', urgent: false },
        { label: 'Reschedule', action: 'reschedule', urgent: false },
      ];
    }

    if (typeof card.timeUntilStart === 'number' && card.timeUntilStart <= 15 && card.timeUntilStart > 0) {
      return [
        { label: 'Start Now', action: 'start', urgent: true },
        { label: 'Prep Workspace', action: 'prep', urgent: false },
      ];
    }

    if (card.status === 'IN_PROGRESS') {
      return [
        { label: 'Mark Complete', action: 'complete', urgent: true },
        { label: 'Add Note', action: 'note', urgent: false },
      ];
    }

    return [];
  };

  const actions = getActions();
  if (actions.length === 0) return null;

  return (
    <div className="mt-3 pt-3 border-t border-gray-200">
      <div className="flex flex-wrap gap-2">
        {actions.map(action => (
          <button
            key={action.action}
            className={
              `text-xs px-3 py-1 rounded-full font-medium transition-colors ${action.urgent ? 'bg-blue-600 text-white hover:bg-blue-700' : 'bg-gray-100 text-gray-700 hover:bg-gray-200'}`
            }
            onClick={(e) => { e.stopPropagation(); /* action handlers live in parent */ }}
          >
            {action.label}
          </button>
        ))}
      </div>
    </div>
  );
};<|MERGE_RESOLUTION|>--- conflicted
+++ resolved
@@ -315,31 +315,8 @@
           )}
           
           <div className="flex items-center justify-between gap-sp-1">
-<<<<<<< HEAD
-            <div className="flex items-start gap-3">
-              <TimeDisplay card={validatedCard} minutesUntil={minutesUntil} />
-              <h3 className="text-fs-3 font-semibold text-gray-900">{validatedCard.customerName}</h3>
             </div>
-          </div>
-          <div className="text-fs-1 text-gray-600 mt-sp-1 font-normal">{validatedCard.vehicle}</div>
-          {validatedCard.servicesSummary && (
-            <div className="text-fs-1 text-gray-600 mt-sp-1 font-normal">{validatedCard.servicesSummary}</div>
-          )}
-          {formattedPrice && (
-            <div className="text-fs-2 mt-sp-2 font-medium text-gray-900">
-              {formattedPrice}
-=======
-<<<<<<< Current (Your changes)
-            {/* Service as primary hero text */}
-            <h3 className="text-lg font-bold text-gray-900 leading-tight">{validatedCard.servicesSummary || 'Service Details Missing'}</h3>
-            {/* Price removed from prominent position - kept small/discrete below */}
-=======
-            <div className="flex items-start gap-3">
-              <TimeDisplay card={validatedCard} minutesUntil={minutesUntil} />
-              <h3 className="text-fs-3 font-semibold text-gray-900">{validatedCard.customerName}</h3>
->>>>>>> 947bf525
-            </div>
->>>>>>> Incoming (Background Agent changes)
+
           </div>
 
           {/* Customer as secondary */}
