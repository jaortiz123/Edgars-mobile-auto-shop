--- conflicted
+++ resolved
@@ -282,15 +282,7 @@
   return (
     <DndProvider backend={HTML5Backend}>
       <div className="overflow-x-auto pb-4" role="region" aria-label="Status Board">
-<<<<<<< HEAD
-        <div className="px-6 py-4 bg-gray-50">
-=======
-<<<<<<< Current (Your changes)
-        <div className="px-6 py-4">
-=======
-        <div className="px-6 py-4 bg-gray-50">
->>>>>>> Incoming (Background Agent changes)
->>>>>>> 947bf525
+
           <TodaysFocusHero />
         </div>
         <div className="flex gap-4 min-w-max">
