/**
 * Sprint 1B Card Design System - Robust CSS Enhancements
 * 
 * Performance and accessibility improvements for card components:
 * - GPU-accelerated animations
 * - Optimized shadow calculations
 * - Enhanced accessibility features
 * - Memory-efficient animations
 * - Dark mode support
 */

/* Enhanced Card Base Styles with Performance Optimization */
.card-base {
  background: white;
  border: 1px solid rgba(231, 229, 228, 0.8);
  border-radius: 12px;
  box-shadow: 
    0 1px 2px 0 rgba(0, 0, 0, 0.05),
    0 1px 3px 0 rgba(0, 0, 0, 0.1);
  transition: all 0.3s cubic-bezier(0.4, 0, 0.2, 1);
  backdrop-filter: blur(8px);
}

.card-base:hover {
  box-shadow: 
    0 4px 6px -1px rgba(0, 0, 0, 0.1),
    0 2px 4px -1px rgba(0, 0, 0, 0.06),
    0 0 0 1px rgba(59, 130, 246, 0.1);
  transform: translateY(-1px);
  border-color: rgba(147, 197, 253, 0.5);
}

.card-base:focus {
  outline: none;
  box-shadow: 0 6px 18px -6px rgba(37,99,235,0.25), 0 0 0 3px rgba(37,99,235,0.06);
  transform: translateY(-1px) translateZ(0);
}

/* Enhanced focus styles for better accessibility */
.card-base:focus-visible {
  outline: 2px solid #2563eb;
  outline-offset: 2px;
  box-shadow: var(--card-shadow-focus), 0 0 0 4px rgba(37, 99, 235, 0.1);
}

/* Improved Card Variants with Performance */
.card-urgent {
  box-shadow: var(--card-shadow-urgent);
  border-color: #fca5a5;
  animation: urgent-pulse-border 2s infinite ease-in-out;
}

.card-warning {
  box-shadow: var(--card-shadow-warning);
  border-color: #fbbf24;
}

/* GPU-accelerated urgent pulse animation */
@keyframes urgent-pulse-border {
  0%, 100% {
    border-color: #fca5a5;
    box-shadow: var(--card-shadow-urgent);
  }
  50% {
    border-color: #ef4444;
    box-shadow: var(--card-shadow-urgent), 0 0 0 4px rgba(239, 68, 68, 0.1);
  }
}

/* Enhanced Urgency Badge System with GPU Acceleration */
.urgency-badge {
  position: absolute;
  top: var(--sp-1);
  right: var(--sp-1);
  width: 12px;
  height: 12px;
  border-radius: 50%;
  border-width: 2px;
  border-style: solid;
  z-index: 10;
  
  /* Performance optimization */
  will-change: transform;
  transform: translateZ(0);
}

.urgency-badge.urgent {
  border-color: #ef4444;
  background-color: #fef2f2;
}

.urgency-badge.soon {
  border-color: #f59e0b;
  background-color: #fffbeb;
}

.urgency-badge.normal {
  border-color: #10b981;
  background-color: #f0fdf4;
}

/* Optimized pulse animations using transform and opacity */
.urgency-badge.urgent::before {
  content: '';
  position: absolute;
  top: -4px;
  left: -4px;
  right: -4px;
  bottom: -4px;
  border-radius: 50%;
  border: 2px solid #ef4444;
  opacity: 0.6;
  
  /* GPU-accelerated animation */
  animation: urgency-pulse-transform 2s infinite ease-in-out;
  will-change: transform, opacity;
  transform: translateZ(0);
}

.urgency-badge.soon::before {
  content: '';
  position: absolute;
  top: -4px;
  left: -4px;
  right: -4px;
  bottom: -4px;
  border-radius: 50%;
  border: 2px solid #f59e0b;
  opacity: 0.4;
  
  /* GPU-accelerated animation */
  animation: urgency-pulse-transform 3s infinite ease-in-out;
  will-change: transform, opacity;
  transform: translateZ(0);
}

/* Optimized keyframe animation using transform */
@keyframes urgency-pulse-transform {
  0%, 100% {
    transform: scale(1) translateZ(0);
    opacity: 0.6;
  }
  50% {
    transform: scale(1.2) translateZ(0);
    opacity: 0.2;
  }
}

/* Enhanced Urgency Status with Accessibility */
.urgency-status {
  display: inline-flex;
  align-items: center;
  gap: var(--sp-1);
  font-size: var(--fs-0);
  font-weight: 500;
  padding: 2px var(--sp-1);
  border-radius: 4px;
  margin-top: var(--sp-1);
  transition: all 0.2s ease;
  
  /* Accessibility enhancement */
  position: relative;
}

.urgency-status.urgent {
  color: #dc2626;
  background-color: #fef2f2;
  border: 1px solid #fecaca;
}

.urgency-status.soon {
  color: #d97706;
  background-color: #fffbeb;
  border: 1px solid #fed7aa;
}

.urgency-status.normal {
  color: #059669;
  background-color: #f0fdf4;
  border: 1px solid #bbf7d0;
}

/* Enhanced Live Countdown with Performance Optimization */
.countdown {
  transition: all 0.3s cubic-bezier(0.4, 0, 0.2, 1);
  font-size: var(--fs-0);
  font-weight: var(--fw-medium);
  position: relative;
  padding-left: var(--sp-2); /* 16px - Space for live indicator */
}

.countdown.starting-soon {
  color: #d97706;
  background-color: #fffbeb;
  border-radius: 4px;
  padding: var(--sp-1) var(--sp-2);
  padding-left: var(--sp-3); /* 24px - was 20px */
}

.countdown.running-late {
  color: #dc2626;
  background-color: #fef2f2;
  border-radius: 4px;
  padding: var(--sp-1) var(--sp-2);
  padding-left: var(--sp-3); /* 24px - was 20px */
}

.countdown.overdue {
  color: #991b1b;
  background-color: #fee2e2;
  border-radius: 4px;
  padding: var(--sp-1) var(--sp-2);
  padding-left: var(--sp-3); /* 24px - was 20px */
  font-weight: var(--fw-bold);
  animation: overdue-flash 1.5s infinite ease-in-out;
}

.countdown.normal {
  color: #1f2937;
}

/* Live indicator with optimized animation */
.live-indicator {
  position: absolute;
  left: var(--sp-0-5); /* 4px */
  top: 50%;
  transform: translateY(-50%) translateZ(0);
  width: 8px;
  height: 8px;
  background-color: #10b981;
  border-radius: 50%;
  
  /* GPU-accelerated pulse */
  animation: live-pulse 2s infinite ease-in-out;
  will-change: transform, opacity;
}

.countdown.starting-soon .live-indicator {
  background-color: #f59e0b;
}

.countdown.running-late .live-indicator,
.countdown.overdue .live-indicator {
  background-color: #ef4444;
}

/* Optimized live indicator animation */
@keyframes live-pulse {
  0%, 100% {
    transform: translateY(-50%) scale(1) translateZ(0);
    opacity: 1;
  }
  50% {
    transform: translateY(-50%) scale(1.3) translateZ(0);
    opacity: 0.5;
  }
}

/* Optimized overdue flash animation */
@keyframes overdue-flash {
  0%, 100% {
    background-color: #fee2e2;
  }
  50% {
    background-color: #fecaca;
  }
}

/* Enhanced Button Interactions */
.appointment-card button {
  transition: all 0.2s cubic-bezier(0.4, 0, 0.2, 1);
  will-change: transform, opacity, background-color;
}

.appointment-card button:hover {
  transform: translateZ(0);
}

.appointment-card button:focus-visible {
  outline: 2px solid #2563eb;
  outline-offset: 2px;
}

/* Improved group hover effects */
.appointment-card.group:hover .opacity-0 {
  opacity: 1;
}

.appointment-card.group:focus-within .opacity-0 {
  opacity: 1;
}

/* Screen Reader Only Content */
.sr-only {
  position: absolute;
  width: 1px;
  height: 1px;
  padding: 0;
  margin: -1px;
  overflow: hidden;
  clip: rect(0, 0, 0, 0);
  white-space: nowrap;
  border: 0;
}

/* High Contrast Mode Support */
@media (prefers-contrast: high) {
  .card-base {
    border-width: 2px;
    border-color: #000;
  }
  
  .urgency-badge.urgent {
    border-color: #000;
    background-color: #fff;
  }
  
  .urgency-status.urgent {
    border-color: #000;
    color: #000;
  }
}

/* Reduced Motion Support */
@media (prefers-reduced-motion: reduce) {
  .card-base,
  .urgency-badge::before,
  .countdown,
  .live-indicator,
  .appointment-card button {
    animation: none;
    transition: none;
  }
  
  .card-base:hover {
    transform: none;
  }
  
  .urgency-badge::before {
    opacity: 0.6;
    transform: scale(1);
  }
  
  .live-indicator {
    opacity: 1;
    transform: translateY(-50%);
  }
}

/* Dark Mode Support Enhancement
   Cards should remain white with dark text to match the requested design.
   Force `.card-base` to use light appearance even when the user prefers dark mode. */
@media (prefers-color-scheme: dark) {
  .card-base {
    background-color: white !important;
    border-color: #e5e7eb !important;
    color: #111827 !important; /* dark text */
  }

  /* Ensure common utility text classes inside cards stay dark */
  .card-base .text-gray-900,
  .card-base .text-gray-800,
  .card-base .text-gray-700,
  .card-base .text-gray-600,
  .card-base .text-gray-500,
  .card-base .text-gray-400 {
    color: #111827 !important;
  }

  /* Keep urgency/status highlight colors as-is (they're intentionally colored)
     but ensure their text remains readable on the white card background. */
  .urgency-status.urgent { color: #7f1d1d; }
  .urgency-status.soon { color: #744210; }

  .countdown.overdue { color: #991b1b; }
  .countdown.running-late { color: #dc2626; }
  .countdown.starting-soon { color: #b45309; }
}

/* Performance optimization for large lists */
.appointment-card-container {
  contain: layout style paint;
}

/* Memory optimization for animations */
.urgency-badge.urgent::before,
.urgency-badge.soon::before {
  contain: layout style paint;
}

/* Touch device optimizations */
@media (hover: none) and (pointer: coarse) {
  .appointment-card button {
    min-height: 44px; /* Minimum touch target size */
    min-width: 44px;
  }
  
  .appointment-card .opacity-0 {
    opacity: 1; /* Always show buttons on touch devices */
  }
}

/* Time-based urgency styling (Week 2 additions) */
.card-overdue {
  background: linear-gradient(135deg, #fef2f2 0%, white 100%);
  border-left: 4px solid #dc2626;
  box-shadow: 
    0 4px 6px -1px rgba(220, 38, 38, 0.1),
    0 2px 4px -1px rgba(220, 38, 38, 0.06);
}

.card-starting-soon {
  background: linear-gradient(135deg, #fffbeb 0%, white 100%);
  border-left: 4px solid #d97706;
  box-shadow: 
    0 4px 6px -1px rgba(217, 119, 6, 0.1),
    0 2px 4px -1px rgba(217, 119, 6, 0.06);
}

.card-in-progress {
  background: linear-gradient(135deg, #f0fdf4 0%, white 100%);
  border-left: 4px solid #16a34a;
  box-shadow: 
    0 4px 6px -1px rgba(22, 163, 74, 0.1),
    0 2px 4px -1px rgba(22, 163, 74, 0.06);
}

.card-next-up {
  border: 2px solid #3b82f6;
  box-shadow: 0 0 0 3px rgba(59, 130, 246, 0.1);
  background: linear-gradient(to right, #eff6ff, white);
}

@keyframes pulse-red {
  0%, 100% { border-left-color: #dc2626; }
  50% { border-left-color: #f87171; }
}
<<<<<<< HEAD
=======
<<<<<<< Current (Your changes)
=======
>>>>>>> 68c418ab

.column-header {
  background: linear-gradient(135deg, rgb(248 250 252) 0%, rgb(241 245 249) 100%);
  border-bottom: 1px solid rgba(226, 232, 240, 0.8);
  backdrop-filter: blur(8px);
}

.floating-element {
  box-shadow: 
    0 10px 15px -3px rgba(0, 0, 0, 0.1),
    0 4px 6px -2px rgba(0, 0, 0, 0.05);
  border: 1px solid rgba(255, 255, 255, 0.2);
  backdrop-filter: blur(16px);
<<<<<<< HEAD
}
=======
}
>>>>>>> Incoming (Background Agent changes)
>>>>>>> 68c418ab
<|MERGE_RESOLUTION|>--- conflicted
+++ resolved
@@ -435,11 +435,7 @@
   0%, 100% { border-left-color: #dc2626; }
   50% { border-left-color: #f87171; }
 }
-<<<<<<< HEAD
-=======
-<<<<<<< Current (Your changes)
-=======
->>>>>>> 68c418ab
+
 
 .column-header {
   background: linear-gradient(135deg, rgb(248 250 252) 0%, rgb(241 245 249) 100%);
@@ -453,9 +449,4 @@
     0 4px 6px -2px rgba(0, 0, 0, 0.05);
   border: 1px solid rgba(255, 255, 255, 0.2);
   backdrop-filter: blur(16px);
-<<<<<<< HEAD
-}
-=======
-}
->>>>>>> Incoming (Background Agent changes)
->>>>>>> 68c418ab
+}
