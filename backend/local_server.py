--- conflicted
+++ resolved
@@ -830,58 +830,7 @@
                     }
                 )
 
-<<<<<<< HEAD
-=======
-<<<<<<< Current (Your changes)
-            # --- Time-aware context (Week 2 enhancements) ---
-            try:
-                from datetime import datetime
-                now = datetime.now(timezone.utc)
-                for card in cards:
-                    try:
-                        # defaults
-                        card.setdefault('scheduledTime', None)
-                        card.setdefault('appointmentDate', None)
-                        card.setdefault('isOverdue', False)
-                        card.setdefault('minutesLate', None)
-                        card.setdefault('timeUntilStart', None)
-                        card.setdefault('estimatedDuration', 120)
-
-                        start_iso_card = card.get('start')
-                        if start_iso_card:
-                            try:
-                                sched_dt = datetime.fromisoformat(start_iso_card.replace('Z', '+00:00'))
-                                card['scheduledTime'] = sched_dt.astimezone(timezone.utc).strftime('%I:%M %p')
-                                card['appointmentDate'] = sched_dt.date().isoformat()
-                                diff_min = int((sched_dt - now).total_seconds() / 60)
-                                card['timeUntilStart'] = diff_min
-                                if diff_min < -15:
-                                    card['isOverdue'] = True
-                                    card['minutesLate'] = abs(diff_min)
-                            except Exception:
-                                pass
-
-                        # estimated duration default (minutes)
-                        card['estimatedDuration'] = int(card.get('estimatedDuration') or 120)
-
-                        # If in progress, check elapsed vs expected
-                        if start_iso_card and card.get('status') == 'IN_PROGRESS':
-                            try:
-                                start_dt = datetime.fromisoformat(start_iso_card.replace('Z', '+00:00'))
-                                elapsed = int((now - start_dt).total_seconds() / 60)
-                                if elapsed > card['estimatedDuration']:
-                                    card['isOverdue'] = True
-                                    card['minutesLate'] = int(elapsed - card['estimatedDuration'])
-                            except Exception:
-                                pass
-                    except Exception:
-                        # skip problematic card
-                        continue
-            except Exception:
-                # do not fail the entire board if time parsing errors occur
-                pass
-=======
->>>>>>> 947bf525
+
             # Enrich cards with time-aware context
             for c in cards:
                 try:
@@ -905,10 +854,7 @@
                 column_cards.sort(key=sort_priority)
                 for i, card in enumerate(column_cards):
                     card['position'] = i
-<<<<<<< HEAD
-=======
->>>>>>> Incoming (Background Agent changes)
->>>>>>> 947bf525
+
 
             # Column aggregates
             if is_sqlite:
